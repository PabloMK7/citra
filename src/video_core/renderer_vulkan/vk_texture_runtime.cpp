// Copyright 2023 Citra Emulator Project
// Licensed under GPLv2 or any later version
// Refer to the license.txt file included.

#include <boost/container/small_vector.hpp>
#include <boost/container/static_vector.hpp>

#include "common/literals.h"
#include "common/microprofile.h"
#include "common/scope_exit.h"
#include "video_core/custom_textures/material.h"
#include "video_core/rasterizer_cache/texture_codec.h"
#include "video_core/rasterizer_cache/utils.h"
#include "video_core/renderer_vulkan/pica_to_vk.h"
#include "video_core/renderer_vulkan/vk_instance.h"
#include "video_core/renderer_vulkan/vk_render_manager.h"
#include "video_core/renderer_vulkan/vk_scheduler.h"
#include "video_core/renderer_vulkan/vk_texture_runtime.h"

#include <vk_mem_alloc.h>
#include <vulkan/vulkan_format_traits.hpp>

// Ignore the -Wclass-memaccess warning on memcpy for non-trivially default constructible objects.
#if defined(__GNUC__) && !defined(__clang__) && !defined(__INTEL_COMPILER)
#pragma GCC diagnostic push
#pragma GCC diagnostic ignored "-Wclass-memaccess"
#endif

MICROPROFILE_DEFINE(Vulkan_ImageAlloc, "Vulkan", "Texture Allocation", MP_RGB(192, 52, 235));

namespace Vulkan {

namespace {

using VideoCore::MapType;
using VideoCore::PixelFormat;
using VideoCore::SurfaceType;
using VideoCore::TextureType;
using namespace Common::Literals;

struct RecordParams {
    vk::ImageAspectFlags aspect;
    vk::Filter filter;
    vk::PipelineStageFlags pipeline_flags;
    vk::AccessFlags src_access;
    vk::AccessFlags dst_access;
    vk::Image src_image;
    vk::Image dst_image;
};

vk::Filter MakeFilter(VideoCore::PixelFormat pixel_format) {
    switch (pixel_format) {
    case VideoCore::PixelFormat::D16:
    case VideoCore::PixelFormat::D24:
    case VideoCore::PixelFormat::D24S8:
        return vk::Filter::eNearest;
    default:
        return vk::Filter::eLinear;
    }
}

[[nodiscard]] vk::ClearValue MakeClearValue(VideoCore::ClearValue clear) {
    static_assert(sizeof(VideoCore::ClearValue) == sizeof(vk::ClearValue));

    vk::ClearValue value{};
    std::memcpy(&value, &clear, sizeof(vk::ClearValue));
    return value;
}

[[nodiscard]] vk::ClearColorValue MakeClearColorValue(Common::Vec4f color) {
    return vk::ClearColorValue{
        .float32 = std::array{color[0], color[1], color[2], color[3]},
    };
}

[[nodiscard]] vk::ClearDepthStencilValue MakeClearDepthStencilValue(VideoCore::ClearValue clear) {
    return vk::ClearDepthStencilValue{
        .depth = clear.depth,
        .stencil = clear.stencil,
    };
}

u32 UnpackDepthStencil(const VideoCore::StagingData& data, vk::Format dest) {
    u32 depth_offset = 0;
    u32 stencil_offset = 4 * data.size / 5;
    const auto& mapped = data.mapped;

    switch (dest) {
    case vk::Format::eD24UnormS8Uint: {
        for (; stencil_offset < data.size; depth_offset += 4) {
            u8* ptr = mapped.data() + depth_offset;
            const u32 d24s8 = VideoCore::MakeInt<u32>(ptr);
            const u32 d24 = d24s8 >> 8;
            mapped[stencil_offset] = d24s8 & 0xFF;
            std::memcpy(ptr, &d24, 4);
            stencil_offset++;
        }
        break;
    }
    case vk::Format::eD32SfloatS8Uint: {
        for (; stencil_offset < data.size; depth_offset += 4) {
            u8* ptr = mapped.data() + depth_offset;
            const u32 d24s8 = VideoCore::MakeInt<u32>(ptr);
            const float d32 = (d24s8 >> 8) / 16777215.f;
            mapped[stencil_offset] = d24s8 & 0xFF;
            std::memcpy(ptr, &d32, 4);
            stencil_offset++;
        }
        break;
    }
    default:
        LOG_ERROR(Render_Vulkan, "Unimplemented convertion for depth format {}",
                  vk::to_string(dest));
        UNREACHABLE();
    }

    ASSERT(depth_offset == 4 * data.size / 5);
    return depth_offset;
}

boost::container::small_vector<vk::ImageMemoryBarrier, 3> MakeInitBarriers(
    vk::ImageAspectFlags aspect, std::span<const vk::Image> images) {
    boost::container::small_vector<vk::ImageMemoryBarrier, 3> barriers;
    for (const vk::Image& image : images) {
        barriers.push_back(vk::ImageMemoryBarrier{
            .srcAccessMask = vk::AccessFlagBits::eNone,
            .dstAccessMask = vk::AccessFlagBits::eNone,
            .oldLayout = vk::ImageLayout::eUndefined,
            .newLayout = vk::ImageLayout::eGeneral,
            .srcQueueFamilyIndex = VK_QUEUE_FAMILY_IGNORED,
            .dstQueueFamilyIndex = VK_QUEUE_FAMILY_IGNORED,
            .image = image,
            .subresourceRange{
                .aspectMask = aspect,
                .baseMipLevel = 0,
                .levelCount = VK_REMAINING_MIP_LEVELS,
                .baseArrayLayer = 0,
                .layerCount = VK_REMAINING_ARRAY_LAYERS,
            },
        });
    }
    return barriers;
}

Handle MakeHandle(const Instance* instance, u32 width, u32 height, u32 levels, TextureType type,
                  vk::Format format, vk::ImageUsageFlags usage, vk::ImageCreateFlags flags,
                  vk::ImageAspectFlags aspect, bool need_format_list,
                  std::string_view debug_name = {}) {
    const u32 layers = type == TextureType::CubeMap ? 6 : 1;

    const std::array format_list = {
        vk::Format::eR8G8B8A8Unorm,
        vk::Format::eR32Uint,
    };
    const vk::ImageFormatListCreateInfo image_format_list = {
        .viewFormatCount = static_cast<u32>(format_list.size()),
        .pViewFormats = format_list.data(),
    };

    const vk::ImageCreateInfo image_info = {
        .pNext = need_format_list ? &image_format_list : nullptr,
        .flags = flags,
        .imageType = vk::ImageType::e2D,
        .format = format,
        .extent = {width, height, 1},
        .mipLevels = levels,
        .arrayLayers = layers,
        .samples = vk::SampleCountFlagBits::e1,
        .usage = usage,
    };

    const VmaAllocationCreateInfo alloc_info = {
        .flags = VMA_ALLOCATION_CREATE_WITHIN_BUDGET_BIT,
        .usage = VMA_MEMORY_USAGE_AUTO_PREFER_DEVICE,
        .requiredFlags = 0,
        .preferredFlags = 0,
        .pool = VK_NULL_HANDLE,
        .pUserData = nullptr,
    };

    VkImage unsafe_image{};
    VkImageCreateInfo unsafe_image_info = static_cast<VkImageCreateInfo>(image_info);
    VmaAllocation allocation{};

    VkResult result = vmaCreateImage(instance->GetAllocator(), &unsafe_image_info, &alloc_info,
                                     &unsafe_image, &allocation, nullptr);
    if (result != VK_SUCCESS) [[unlikely]] {
        LOG_CRITICAL(Render_Vulkan, "Failed allocating image with error {}", result);
        UNREACHABLE();
    }

    const vk::Image image{unsafe_image};
    const vk::ImageViewCreateInfo view_info = {
        .image = image,
        .viewType =
            type == TextureType::CubeMap ? vk::ImageViewType::eCube : vk::ImageViewType::e2D,
        .format = format,
        .subresourceRange{
            .aspectMask = aspect,
            .baseMipLevel = 0,
            .levelCount = levels,
            .baseArrayLayer = 0,
            .layerCount = layers,
        },
    };
    vk::UniqueImageView image_view = instance->GetDevice().createImageViewUnique(view_info);

    if (!debug_name.empty() && instance->HasDebuggingToolAttached()) {
        SetObjectName(instance->GetDevice(), image, debug_name);
        SetObjectName(instance->GetDevice(), image_view.get(), "{} View({})", debug_name,
                      vk::to_string(aspect));
    }

    return Handle{
        .alloc = allocation,
        .image = image,
        .image_view = std::move(image_view),
    };
}

vk::UniqueFramebuffer MakeFramebuffer(vk::Device device, vk::RenderPass render_pass, u32 width,
                                      u32 height, std::span<const vk::ImageView> attachments) {
    const vk::FramebufferCreateInfo framebuffer_info = {
        .renderPass = render_pass,
        .attachmentCount = static_cast<u32>(attachments.size()),
        .pAttachments = attachments.data(),
        .width = width,
        .height = height,
        .layers = 1,
    };
    return device.createFramebufferUnique(framebuffer_info);
}

vk::ImageSubresourceRange MakeSubresourceRange(vk::ImageAspectFlags aspect, u32 level = 0,
                                               u32 levels = 1, u32 layer = 0) {
    return vk::ImageSubresourceRange{
        .aspectMask = aspect,
        .baseMipLevel = level,
        .levelCount = levels,
        .baseArrayLayer = layer,
        .layerCount = VK_REMAINING_ARRAY_LAYERS,
    };
}

constexpr u64 UPLOAD_BUFFER_SIZE = 512_MiB;
constexpr u64 DOWNLOAD_BUFFER_SIZE = 16_MiB;

} // Anonymous namespace

TextureRuntime::TextureRuntime(const Instance& instance, Scheduler& scheduler,
                               RenderManager& render_manager, DescriptorUpdateQueue& update_queue,
                               u32 num_swapchain_images_)
    : instance{instance}, scheduler{scheduler}, render_manager{render_manager},
      blit_helper{instance, scheduler, render_manager, update_queue},
      upload_buffer{instance, scheduler, vk::BufferUsageFlagBits::eTransferSrc, UPLOAD_BUFFER_SIZE,
                    BufferType::Upload},
      download_buffer{instance, scheduler,
                      vk::BufferUsageFlagBits::eTransferDst |
                          vk::BufferUsageFlagBits::eStorageBuffer,
                      DOWNLOAD_BUFFER_SIZE, BufferType::Download},
      num_swapchain_images{num_swapchain_images_} {}

TextureRuntime::~TextureRuntime() = default;

VideoCore::StagingData TextureRuntime::FindStaging(u32 size, bool upload) {
    StreamBuffer& buffer = upload ? upload_buffer : download_buffer;
    const auto [data, offset, invalidate] = buffer.Map(size, 16);
    return VideoCore::StagingData{
        .size = size,
        .offset = offset,
        .mapped = std::span{data, size},
    };
}

u32 TextureRuntime::RemoveThreshold() {
    return num_swapchain_images;
}

void TextureRuntime::Finish() {
    scheduler.Finish();
}

bool TextureRuntime::Reinterpret(Surface& source, Surface& dest,
                                 const VideoCore::TextureCopy& copy) {
    const PixelFormat src_format = source.pixel_format;
    const PixelFormat dst_format = dest.pixel_format;
    ASSERT_MSG(src_format != dst_format, "Reinterpretation with the same format is invalid");

    if (!source.traits.needs_conversion && !dest.traits.needs_conversion &&
        source.type == dest.type) {
        CopyTextures(source, dest, copy);
        return true;
    }

    if (src_format == PixelFormat::D24S8 && dst_format == PixelFormat::RGBA8) {
        blit_helper.ConvertDS24S8ToRGBA8(source, dest, copy);
    } else {
        LOG_WARNING(Render_Vulkan, "Unimplemented reinterpretation {} -> {}",
                    VideoCore::PixelFormatAsString(src_format),
                    VideoCore::PixelFormatAsString(dst_format));
        return false;
    }
    return true;
}

bool TextureRuntime::ClearTexture(Surface& surface, const VideoCore::TextureClear& clear) {
    render_manager.EndRendering();

    const RecordParams params = {
        .aspect = surface.Aspect(),
        .pipeline_flags = surface.PipelineStageFlags(),
        .src_access = surface.AccessFlags(),
        .src_image = surface.Image(),
    };

    if (clear.texture_rect == surface.GetScaledRect()) {
        scheduler.Record([params, clear](vk::CommandBuffer cmdbuf) {
            const vk::ImageSubresourceRange range = {
                .aspectMask = params.aspect,
                .baseMipLevel = clear.texture_level,
                .levelCount = 1,
                .baseArrayLayer = 0,
                .layerCount = VK_REMAINING_ARRAY_LAYERS,
            };

            const vk::ImageMemoryBarrier pre_barrier = {
                .srcAccessMask = params.src_access,
                .dstAccessMask = vk::AccessFlagBits::eTransferWrite,
                .oldLayout = vk::ImageLayout::eGeneral,
                .newLayout = vk::ImageLayout::eTransferDstOptimal,
                .srcQueueFamilyIndex = VK_QUEUE_FAMILY_IGNORED,
                .dstQueueFamilyIndex = VK_QUEUE_FAMILY_IGNORED,
                .image = params.src_image,
                .subresourceRange = range,
            };

            const vk::ImageMemoryBarrier post_barrier = {
                .srcAccessMask = vk::AccessFlagBits::eTransferWrite,
                .dstAccessMask = params.src_access,
                .oldLayout = vk::ImageLayout::eTransferDstOptimal,
                .newLayout = vk::ImageLayout::eGeneral,
                .srcQueueFamilyIndex = VK_QUEUE_FAMILY_IGNORED,
                .dstQueueFamilyIndex = VK_QUEUE_FAMILY_IGNORED,
                .image = params.src_image,
                .subresourceRange = range,
            };

            cmdbuf.pipelineBarrier(params.pipeline_flags, vk::PipelineStageFlagBits::eTransfer,
                                   vk::DependencyFlagBits::eByRegion, {}, {}, pre_barrier);

            const bool is_color =
                static_cast<bool>(params.aspect & vk::ImageAspectFlagBits::eColor);
            if (is_color) {
                cmdbuf.clearColorImage(params.src_image, vk::ImageLayout::eTransferDstOptimal,
                                       MakeClearColorValue(clear.value.color), range);
            } else {
                cmdbuf.clearDepthStencilImage(params.src_image,
                                              vk::ImageLayout::eTransferDstOptimal,
                                              MakeClearDepthStencilValue(clear.value), range);
            }

            cmdbuf.pipelineBarrier(vk::PipelineStageFlagBits::eTransfer, params.pipeline_flags,
                                   vk::DependencyFlagBits::eByRegion, {}, {}, post_barrier);
        });
        return true;
    }

    ClearTextureWithRenderpass(surface, clear);
    return true;
}

void TextureRuntime::ClearTextureWithRenderpass(Surface& surface,
                                                const VideoCore::TextureClear& clear) {
    const bool is_color = surface.type != VideoCore::SurfaceType::Depth &&
                          surface.type != VideoCore::SurfaceType::DepthStencil;

    const auto color_format = is_color ? surface.pixel_format : PixelFormat::Invalid;
    const auto depth_format = is_color ? PixelFormat::Invalid : surface.pixel_format;
    const auto render_pass = render_manager.GetRenderpass(color_format, depth_format, true);

    const RecordParams params = {
        .aspect = surface.Aspect(),
        .pipeline_flags = surface.PipelineStageFlags(),
        .src_access = surface.AccessFlags(),
        .src_image = surface.Image(),
    };

    scheduler.Record([params, is_color, clear, render_pass,
                      framebuffer = surface.Framebuffer()](vk::CommandBuffer cmdbuf) {
        const vk::AccessFlags access_flag =
            is_color ? vk::AccessFlagBits::eColorAttachmentRead |
                           vk::AccessFlagBits::eColorAttachmentWrite
                     : vk::AccessFlagBits::eDepthStencilAttachmentRead |
                           vk::AccessFlagBits::eDepthStencilAttachmentWrite;

        const vk::PipelineStageFlags pipeline_flags =
            is_color ? vk::PipelineStageFlagBits::eColorAttachmentOutput
                     : vk::PipelineStageFlagBits::eEarlyFragmentTests;

        const vk::ImageMemoryBarrier pre_barrier = {
            .srcAccessMask = params.src_access,
            .dstAccessMask = access_flag,
            .oldLayout = vk::ImageLayout::eGeneral,
            .newLayout = vk::ImageLayout::eGeneral,
            .srcQueueFamilyIndex = VK_QUEUE_FAMILY_IGNORED,
            .dstQueueFamilyIndex = VK_QUEUE_FAMILY_IGNORED,
            .image = params.src_image,
            .subresourceRange = MakeSubresourceRange(params.aspect, clear.texture_level),
        };

        const vk::ImageMemoryBarrier post_barrier = {
            .srcAccessMask = access_flag,
            .dstAccessMask = params.src_access,
            .oldLayout = vk::ImageLayout::eGeneral,
            .newLayout = vk::ImageLayout::eGeneral,
            .srcQueueFamilyIndex = VK_QUEUE_FAMILY_IGNORED,
            .dstQueueFamilyIndex = VK_QUEUE_FAMILY_IGNORED,
            .image = params.src_image,
            .subresourceRange = MakeSubresourceRange(params.aspect, clear.texture_level),
        };

        const vk::Rect2D render_area = {
            .offset{
                .x = static_cast<s32>(clear.texture_rect.left),
                .y = static_cast<s32>(clear.texture_rect.bottom),
            },
            .extent{
                .width = clear.texture_rect.GetWidth(),
                .height = clear.texture_rect.GetHeight(),
            },
        };

        const auto clear_value = MakeClearValue(clear.value);

        const vk::RenderPassBeginInfo renderpass_begin_info = {
            .renderPass = render_pass,
            .framebuffer = framebuffer,
            .renderArea = render_area,
            .clearValueCount = 1,
            .pClearValues = &clear_value,
        };

        cmdbuf.pipelineBarrier(params.pipeline_flags, pipeline_flags,
                               vk::DependencyFlagBits::eByRegion, {}, {}, pre_barrier);

        cmdbuf.beginRenderPass(renderpass_begin_info, vk::SubpassContents::eInline);
        cmdbuf.endRenderPass();

        cmdbuf.pipelineBarrier(pipeline_flags, params.pipeline_flags,
                               vk::DependencyFlagBits::eByRegion, {}, {}, post_barrier);
    });
}

bool TextureRuntime::CopyTextures(Surface& source, Surface& dest,
                                  std::span<const VideoCore::TextureCopy> copies) {
    render_manager.EndRendering();

    const RecordParams params = {
        .aspect = source.Aspect(),
        .filter = MakeFilter(source.pixel_format),
        .pipeline_flags = source.PipelineStageFlags() | dest.PipelineStageFlags(),
        .src_access = source.AccessFlags(),
        .dst_access = dest.AccessFlags(),
        .src_image = source.Image(),
        .dst_image = dest.Image(),
    };

    boost::container::small_vector<vk::ImageCopy, 2> vk_copies;
    std::ranges::transform(copies, std::back_inserter(vk_copies), [&](const auto& copy) {
        return vk::ImageCopy{
            .srcSubresource{
                .aspectMask = params.aspect,
                .mipLevel = copy.src_level,
                .baseArrayLayer = copy.src_layer,
                .layerCount = 1,
            },
            .srcOffset = {static_cast<s32>(copy.src_offset.x), static_cast<s32>(copy.src_offset.y),
                          0},
            .dstSubresource{
                .aspectMask = params.aspect,
                .mipLevel = copy.dst_level,
                .baseArrayLayer = copy.dst_layer,
                .layerCount = 1,
            },
            .dstOffset = {static_cast<s32>(copy.dst_offset.x), static_cast<s32>(copy.dst_offset.y),
                          0},
            .extent = {copy.extent.width, copy.extent.height, 1},
        };
    });

    scheduler.Record([params, copies = std::move(vk_copies)](vk::CommandBuffer cmdbuf) {
        const bool self_copy = params.src_image == params.dst_image;
        const vk::ImageLayout new_src_layout =
            self_copy ? vk::ImageLayout::eGeneral : vk::ImageLayout::eTransferSrcOptimal;
        const vk::ImageLayout new_dst_layout =
            self_copy ? vk::ImageLayout::eGeneral : vk::ImageLayout::eTransferDstOptimal;

        const std::array pre_barriers = {
            vk::ImageMemoryBarrier{
                .srcAccessMask = params.src_access,
                .dstAccessMask = vk::AccessFlagBits::eTransferRead,
                .oldLayout = vk::ImageLayout::eGeneral,
                .newLayout = new_src_layout,
                .srcQueueFamilyIndex = VK_QUEUE_FAMILY_IGNORED,
                .dstQueueFamilyIndex = VK_QUEUE_FAMILY_IGNORED,
                .image = params.src_image,
                .subresourceRange = MakeSubresourceRange(params.aspect, 0, VK_REMAINING_MIP_LEVELS),
            },
            vk::ImageMemoryBarrier{
                .srcAccessMask = params.dst_access,
                .dstAccessMask = vk::AccessFlagBits::eTransferWrite,
                .oldLayout = vk::ImageLayout::eGeneral,
                .newLayout = new_dst_layout,
                .srcQueueFamilyIndex = VK_QUEUE_FAMILY_IGNORED,
                .dstQueueFamilyIndex = VK_QUEUE_FAMILY_IGNORED,
                .image = params.dst_image,
                .subresourceRange = MakeSubresourceRange(params.aspect, 0, VK_REMAINING_MIP_LEVELS),
            },
        };
        const std::array post_barriers = {
            vk::ImageMemoryBarrier{
                .srcAccessMask = vk::AccessFlagBits::eNone,
                .dstAccessMask = vk::AccessFlagBits::eNone,
                .oldLayout = new_src_layout,
                .newLayout = vk::ImageLayout::eGeneral,
                .srcQueueFamilyIndex = VK_QUEUE_FAMILY_IGNORED,
                .dstQueueFamilyIndex = VK_QUEUE_FAMILY_IGNORED,
                .image = params.src_image,
                .subresourceRange = MakeSubresourceRange(params.aspect, 0, VK_REMAINING_MIP_LEVELS),
            },
            vk::ImageMemoryBarrier{
                .srcAccessMask = vk::AccessFlagBits::eTransferWrite,
                .dstAccessMask = params.dst_access,
                .oldLayout = new_dst_layout,
                .newLayout = vk::ImageLayout::eGeneral,
                .srcQueueFamilyIndex = VK_QUEUE_FAMILY_IGNORED,
                .dstQueueFamilyIndex = VK_QUEUE_FAMILY_IGNORED,
                .image = params.dst_image,
                .subresourceRange = MakeSubresourceRange(params.aspect, 0, VK_REMAINING_MIP_LEVELS),
            },
        };

        cmdbuf.pipelineBarrier(params.pipeline_flags, vk::PipelineStageFlagBits::eTransfer,
                               vk::DependencyFlagBits::eByRegion, {}, {}, pre_barriers);

        cmdbuf.copyImage(params.src_image, new_src_layout, params.dst_image, new_dst_layout,
                         copies);

        cmdbuf.pipelineBarrier(vk::PipelineStageFlagBits::eTransfer, params.pipeline_flags,
                               vk::DependencyFlagBits::eByRegion, {}, {}, post_barriers);
    });

    return true;
}

bool TextureRuntime::BlitTextures(Surface& source, Surface& dest,
                                  const VideoCore::TextureBlit& blit) {
    const bool is_depth_stencil = source.type == VideoCore::SurfaceType::DepthStencil;
    const auto& depth_traits = instance.GetTraits(source.pixel_format);
    if (is_depth_stencil && !depth_traits.blit_support) {
        return blit_helper.BlitDepthStencil(source, dest, blit);
    }

    render_manager.EndRendering();

    const RecordParams params = {
        .aspect = source.Aspect(),
        .filter = MakeFilter(source.pixel_format),
        .pipeline_flags = source.PipelineStageFlags() | dest.PipelineStageFlags(),
        .src_access = source.AccessFlags(),
        .dst_access = dest.AccessFlags(),
        .src_image = source.Image(),
        .dst_image = dest.Image(),
    };

    scheduler.Record([params, blit](vk::CommandBuffer cmdbuf) {
        const std::array source_offsets = {
            vk::Offset3D{static_cast<s32>(blit.src_rect.left),
                         static_cast<s32>(blit.src_rect.bottom), 0},
            vk::Offset3D{static_cast<s32>(blit.src_rect.right), static_cast<s32>(blit.src_rect.top),
                         1},
        };

        const std::array dest_offsets = {
            vk::Offset3D{static_cast<s32>(blit.dst_rect.left),
                         static_cast<s32>(blit.dst_rect.bottom), 0},
            vk::Offset3D{static_cast<s32>(blit.dst_rect.right), static_cast<s32>(blit.dst_rect.top),
                         1},
        };

        const vk::ImageBlit blit_area = {
            .srcSubresource{
                .aspectMask = params.aspect,
                .mipLevel = blit.src_level,
                .baseArrayLayer = blit.src_layer,
                .layerCount = 1,
            },
            .srcOffsets = source_offsets,
            .dstSubresource{
                .aspectMask = params.aspect,
                .mipLevel = blit.dst_level,
                .baseArrayLayer = blit.dst_layer,
                .layerCount = 1,
            },
            .dstOffsets = dest_offsets,
        };

        const std::array read_barriers = {
            vk::ImageMemoryBarrier{
                .srcAccessMask = params.src_access,
                .dstAccessMask = vk::AccessFlagBits::eTransferRead,
                .oldLayout = vk::ImageLayout::eGeneral,
                .newLayout = vk::ImageLayout::eTransferSrcOptimal,
                .srcQueueFamilyIndex = VK_QUEUE_FAMILY_IGNORED,
                .dstQueueFamilyIndex = VK_QUEUE_FAMILY_IGNORED,
                .image = params.src_image,
                .subresourceRange = MakeSubresourceRange(params.aspect, blit.src_level),
            },
            vk::ImageMemoryBarrier{
                .srcAccessMask = params.dst_access,
                .dstAccessMask = vk::AccessFlagBits::eTransferWrite,
                .oldLayout = vk::ImageLayout::eGeneral,
                .newLayout = vk::ImageLayout::eTransferDstOptimal,
                .srcQueueFamilyIndex = VK_QUEUE_FAMILY_IGNORED,
                .dstQueueFamilyIndex = VK_QUEUE_FAMILY_IGNORED,
                .image = params.dst_image,
                .subresourceRange = MakeSubresourceRange(params.aspect, blit.dst_level),
            },
        };
        const std::array write_barriers = {
            vk::ImageMemoryBarrier{
                .srcAccessMask = vk::AccessFlagBits::eTransferRead,
                .dstAccessMask = params.src_access,
                .oldLayout = vk::ImageLayout::eTransferSrcOptimal,
                .newLayout = vk::ImageLayout::eGeneral,
                .srcQueueFamilyIndex = VK_QUEUE_FAMILY_IGNORED,
                .dstQueueFamilyIndex = VK_QUEUE_FAMILY_IGNORED,
                .image = params.src_image,
                .subresourceRange = MakeSubresourceRange(params.aspect, blit.src_level),
            },
            vk::ImageMemoryBarrier{
                .srcAccessMask = vk::AccessFlagBits::eTransferWrite,
                .dstAccessMask = params.dst_access,
                .oldLayout = vk::ImageLayout::eTransferDstOptimal,
                .newLayout = vk::ImageLayout::eGeneral,
                .srcQueueFamilyIndex = VK_QUEUE_FAMILY_IGNORED,
                .dstQueueFamilyIndex = VK_QUEUE_FAMILY_IGNORED,
                .image = params.dst_image,
                .subresourceRange = MakeSubresourceRange(params.aspect, blit.dst_level),
            },
        };

        cmdbuf.pipelineBarrier(params.pipeline_flags, vk::PipelineStageFlagBits::eTransfer,
                               vk::DependencyFlagBits::eByRegion, {}, {}, read_barriers);

        cmdbuf.blitImage(params.src_image, vk::ImageLayout::eTransferSrcOptimal, params.dst_image,
                         vk::ImageLayout::eTransferDstOptimal, blit_area, params.filter);

        cmdbuf.pipelineBarrier(vk::PipelineStageFlagBits::eTransfer, params.pipeline_flags,
                               vk::DependencyFlagBits::eByRegion, {}, {}, write_barriers);
    });

    return true;
}

void TextureRuntime::GenerateMipmaps(Surface& surface) {
    if (VideoCore::IsCustomFormatCompressed(surface.custom_format)) {
        LOG_ERROR(Render_Vulkan, "Generating mipmaps for compressed formats unsupported!");
        return;
    }

    render_manager.EndRendering();

    auto [width, height] = surface.RealExtent();
    const u32 levels = surface.levels;
    for (u32 i = 1; i < levels; i++) {
        const Common::Rectangle<u32> src_rect{0, height, width, 0};
        width = width > 1 ? width >> 1 : 1;
        height = height > 1 ? height >> 1 : 1;
        const Common::Rectangle<u32> dst_rect{0, height, width, 0};

        const VideoCore::TextureBlit blit = {
            .src_level = i - 1,
            .dst_level = i,
            .src_rect = src_rect,
            .dst_rect = dst_rect,
        };
        BlitTextures(surface, surface, blit);
    }
}

bool TextureRuntime::NeedsConversion(VideoCore::PixelFormat format) const {
    const FormatTraits traits = instance.GetTraits(format);
    return traits.needs_conversion &&
           // DepthStencil formats are handled elsewhere due to de-interleaving.
           traits.aspect != (vk::ImageAspectFlagBits::eDepth | vk::ImageAspectFlagBits::eStencil);
}

Surface::Surface(TextureRuntime& runtime_, const VideoCore::SurfaceParams& params)
    : SurfaceBase{params}, runtime{&runtime_}, instance{&runtime_.GetInstance()},
      scheduler{&runtime_.GetScheduler()}, traits{instance->GetTraits(pixel_format)} {

    if (pixel_format == VideoCore::PixelFormat::Invalid) {
        return;
    }

    const bool is_mutable = pixel_format == VideoCore::PixelFormat::RGBA8;
    const vk::Format format = traits.native;

    ASSERT_MSG(format != vk::Format::eUndefined && levels >= 1,
               "Image allocation parameters are invalid");

    boost::container::static_vector<vk::Image, 3> raw_images;

    vk::ImageCreateFlags flags{};
    if (texture_type == VideoCore::TextureType::CubeMap) {
        flags |= vk::ImageCreateFlagBits::eCubeCompatible;
    }
    if (is_mutable) {
        flags |= vk::ImageCreateFlagBits::eMutableFormat;
    }

    const bool need_format_list = is_mutable && instance->IsImageFormatListSupported();
    handles[0] = MakeHandle(instance, width, height, levels, texture_type, format, traits.usage,
                            flags, traits.aspect, need_format_list, DebugName(false));
    raw_images.emplace_back(handles[0].image);

    if (res_scale != 1) {
        handles[1] =
            MakeHandle(instance, GetScaledWidth(), GetScaledHeight(), levels, texture_type, format,
                       traits.usage, flags, traits.aspect, need_format_list, DebugName(true));
        raw_images.emplace_back(handles[1].image);
    }

<<<<<<< HEAD
    runtime->render_manager.EndRendering();
    scheduler->Record([raw_images, num_images, aspect = traits.aspect](vk::CommandBuffer cmdbuf) {
        const auto barriers = MakeInitBarriers(aspect, raw_images, num_images);
=======
    runtime->renderpass_cache.EndRendering();
    scheduler->Record([raw_images, aspect = traits.aspect](vk::CommandBuffer cmdbuf) {
        const auto barriers = MakeInitBarriers(aspect, raw_images);
>>>>>>> 4f9fc88b
        cmdbuf.pipelineBarrier(vk::PipelineStageFlagBits::eTopOfPipe,
                               vk::PipelineStageFlagBits::eTopOfPipe,
                               vk::DependencyFlagBits::eByRegion, {}, {}, barriers);
    });
}

Surface::Surface(TextureRuntime& runtime_, const VideoCore::SurfaceBase& surface,
                 const VideoCore::Material* mat)
    : SurfaceBase{surface}, runtime{&runtime_}, instance{&runtime_.GetInstance()},
      scheduler{&runtime_.GetScheduler()}, traits{instance->GetTraits(mat->format)} {
    if (!traits.transfer_support) {
        return;
    }

    const bool has_normal = mat && mat->Map(MapType::Normal);
    const vk::Format format = traits.native;

    boost::container::static_vector<vk::Image, 2> raw_images;

    vk::ImageCreateFlags flags{};
    if (texture_type == VideoCore::TextureType::CubeMap) {
        flags |= vk::ImageCreateFlagBits::eCubeCompatible;
    }

    const std::string debug_name = DebugName(false, true);
    handles[0] = MakeHandle(instance, mat->width, mat->height, levels, texture_type, format,
                            traits.usage, flags, traits.aspect, false, debug_name);
    raw_images.emplace_back(handles[0].image);

    if (res_scale != 1) {
        handles[1] = MakeHandle(instance, mat->width, mat->height, levels, texture_type,
                                vk::Format::eR8G8B8A8Unorm, traits.usage, flags, traits.aspect,
                                false, debug_name);
        raw_images.emplace_back(handles[1].image);
    }
    if (has_normal) {
        handles[2] = MakeHandle(instance, mat->width, mat->height, levels, texture_type, format,
                                traits.usage, flags, traits.aspect, false, debug_name);
        raw_images.emplace_back(handles[2].image);
    }

<<<<<<< HEAD
    runtime->render_manager.EndRendering();
    scheduler->Record([raw_images, num_images, aspect = traits.aspect](vk::CommandBuffer cmdbuf) {
        const auto barriers = MakeInitBarriers(aspect, raw_images, num_images);
=======
    runtime->renderpass_cache.EndRendering();
    scheduler->Record([raw_images, aspect = traits.aspect](vk::CommandBuffer cmdbuf) {
        const auto barriers = MakeInitBarriers(aspect, raw_images);
>>>>>>> 4f9fc88b
        cmdbuf.pipelineBarrier(vk::PipelineStageFlagBits::eTopOfPipe,
                               vk::PipelineStageFlagBits::eTopOfPipe,
                               vk::DependencyFlagBits::eByRegion, {}, {}, barriers);
    });

    custom_format = mat->format;
    material = mat;
}

Surface::~Surface() {
    if (!handles[0].image_view) {
        return;
    }
    for (const auto& [alloc, image, image_view] : handles) {
        if (image) {
            vmaDestroyImage(instance->GetAllocator(), image, alloc);
        }
    }
    if (copy_handle.image_view) {
        vmaDestroyImage(instance->GetAllocator(), copy_handle.image, copy_handle.alloc);
    }
}

void Surface::Upload(const VideoCore::BufferTextureCopy& upload,
                     const VideoCore::StagingData& staging) {
    runtime->render_manager.EndRendering();

    const RecordParams params = {
        .aspect = Aspect(),
        .pipeline_flags = PipelineStageFlags(),
        .src_access = AccessFlags(),
        .src_image = Image(0),
    };

    scheduler->Record([buffer = runtime->upload_buffer.Handle(), format = traits.native, params,
                       staging, upload](vk::CommandBuffer cmdbuf) {
        boost::container::static_vector<vk::BufferImageCopy, 2> buffer_image_copies;

        const auto rect = upload.texture_rect;
        buffer_image_copies.emplace_back(vk::BufferImageCopy{
            .bufferOffset = upload.buffer_offset,
            .bufferRowLength = rect.GetWidth(),
            .bufferImageHeight = rect.GetHeight(),
            .imageSubresource{
                .aspectMask = params.aspect,
                .mipLevel = upload.texture_level,
                .baseArrayLayer = 0,
                .layerCount = 1,
            },
            .imageOffset = {static_cast<s32>(rect.left), static_cast<s32>(rect.bottom), 0},
            .imageExtent = {rect.GetWidth(), rect.GetHeight(), 1},
        });

        if (params.aspect & vk::ImageAspectFlagBits::eStencil) {
            buffer_image_copies[0].imageSubresource.aspectMask = vk::ImageAspectFlagBits::eDepth;

            vk::BufferImageCopy& stencil_copy =
                buffer_image_copies.emplace_back(buffer_image_copies[0]);
            stencil_copy = buffer_image_copies[0];
            stencil_copy.bufferOffset += UnpackDepthStencil(staging, format);
            stencil_copy.imageSubresource.aspectMask = vk::ImageAspectFlagBits::eStencil;
        }

        const vk::ImageMemoryBarrier read_barrier = {
            .srcAccessMask = params.src_access,
            .dstAccessMask = vk::AccessFlagBits::eTransferWrite,
            .oldLayout = vk::ImageLayout::eGeneral,
            .newLayout = vk::ImageLayout::eTransferDstOptimal,
            .srcQueueFamilyIndex = VK_QUEUE_FAMILY_IGNORED,
            .dstQueueFamilyIndex = VK_QUEUE_FAMILY_IGNORED,
            .image = params.src_image,
            .subresourceRange = MakeSubresourceRange(params.aspect, upload.texture_level),
        };
        const vk::ImageMemoryBarrier write_barrier = {
            .srcAccessMask = vk::AccessFlagBits::eTransferWrite,
            .dstAccessMask = params.src_access,
            .oldLayout = vk::ImageLayout::eTransferDstOptimal,
            .newLayout = vk::ImageLayout::eGeneral,
            .srcQueueFamilyIndex = VK_QUEUE_FAMILY_IGNORED,
            .dstQueueFamilyIndex = VK_QUEUE_FAMILY_IGNORED,
            .image = params.src_image,
            .subresourceRange = MakeSubresourceRange(params.aspect, upload.texture_level),
        };

        cmdbuf.pipelineBarrier(params.pipeline_flags, vk::PipelineStageFlagBits::eTransfer,
                               vk::DependencyFlagBits::eByRegion, {}, {}, read_barrier);

        cmdbuf.copyBufferToImage(buffer, params.src_image, vk::ImageLayout::eTransferDstOptimal,
                                 buffer_image_copies);

        cmdbuf.pipelineBarrier(vk::PipelineStageFlagBits::eTransfer, params.pipeline_flags,
                               vk::DependencyFlagBits::eByRegion, {}, {}, write_barrier);
    });

    runtime->upload_buffer.Commit(staging.size);

    if (res_scale != 1) {
        const VideoCore::TextureBlit blit = {
            .src_level = upload.texture_level,
            .dst_level = upload.texture_level,
            .src_rect = upload.texture_rect,
            .dst_rect = upload.texture_rect * res_scale,
        };

        BlitScale(blit, true);
    }
}

void Surface::UploadCustom(const VideoCore::Material* material, u32 level) {
    const u32 width = material->width;
    const u32 height = material->height;
    const auto color = material->textures[0];
    const Common::Rectangle rect{0U, height, width, 0U};

    const auto upload = [&](u32 index, VideoCore::CustomTexture* texture) {
        const u32 custom_size = static_cast<u32>(texture->data.size());
        const RecordParams params = {
            .aspect = vk::ImageAspectFlagBits::eColor,
            .pipeline_flags = PipelineStageFlags(),
            .src_access = AccessFlags(),
            .src_image = Image(index),
        };

        const auto [data, offset, invalidate] = runtime->upload_buffer.Map(custom_size, 0);
        std::memcpy(data, texture->data.data(), custom_size);
        runtime->upload_buffer.Commit(custom_size);

        scheduler->Record([buffer = runtime->upload_buffer.Handle(), level, params, rect,
                           offset = offset](vk::CommandBuffer cmdbuf) {
            const vk::BufferImageCopy buffer_image_copy = {
                .bufferOffset = offset,
                .bufferRowLength = 0,
                .bufferImageHeight = rect.GetHeight(),
                .imageSubresource{
                    .aspectMask = params.aspect,
                    .mipLevel = level,
                    .baseArrayLayer = 0,
                    .layerCount = 1,
                },
                .imageOffset = {static_cast<s32>(rect.left), static_cast<s32>(rect.bottom), 0},
                .imageExtent = {rect.GetWidth(), rect.GetHeight(), 1},
            };

            const vk::ImageMemoryBarrier read_barrier = {
                .srcAccessMask = params.src_access,
                .dstAccessMask = vk::AccessFlagBits::eTransferWrite,
                .oldLayout = vk::ImageLayout::eGeneral,
                .newLayout = vk::ImageLayout::eTransferDstOptimal,
                .srcQueueFamilyIndex = VK_QUEUE_FAMILY_IGNORED,
                .dstQueueFamilyIndex = VK_QUEUE_FAMILY_IGNORED,
                .image = params.src_image,
                .subresourceRange = MakeSubresourceRange(params.aspect, level),
            };
            const vk::ImageMemoryBarrier write_barrier = {
                .srcAccessMask = vk::AccessFlagBits::eTransferWrite,
                .dstAccessMask = params.src_access,
                .oldLayout = vk::ImageLayout::eTransferDstOptimal,
                .newLayout = vk::ImageLayout::eGeneral,
                .srcQueueFamilyIndex = VK_QUEUE_FAMILY_IGNORED,
                .dstQueueFamilyIndex = VK_QUEUE_FAMILY_IGNORED,
                .image = params.src_image,
                .subresourceRange = MakeSubresourceRange(params.aspect, level),
            };

            cmdbuf.pipelineBarrier(params.pipeline_flags, vk::PipelineStageFlagBits::eTransfer,
                                   vk::DependencyFlagBits::eByRegion, {}, {}, read_barrier);

            cmdbuf.copyBufferToImage(buffer, params.src_image, vk::ImageLayout::eTransferDstOptimal,
                                     buffer_image_copy);

            cmdbuf.pipelineBarrier(vk::PipelineStageFlagBits::eTransfer, params.pipeline_flags,
                                   vk::DependencyFlagBits::eByRegion, {}, {}, write_barrier);
        });
    };

    upload(0, color);

    for (u32 i = 1; i < VideoCore::MAX_MAPS; i++) {
        const auto texture = material->textures[i];
        if (!texture) {
            continue;
        }
        upload(i + 1, texture);
    }
}

void Surface::Download(const VideoCore::BufferTextureCopy& download,
                       const VideoCore::StagingData& staging) {
    SCOPE_EXIT({
        scheduler->Finish();
        runtime->download_buffer.Commit(staging.size);
    });

    runtime->render_manager.EndRendering();

    if (pixel_format == PixelFormat::D24S8) {
        runtime->blit_helper.DepthToBuffer(*this, runtime->download_buffer.Handle(), download);
        return;
    }

    if (res_scale != 1) {
        const VideoCore::TextureBlit blit = {
            .src_level = download.texture_level,
            .dst_level = download.texture_level,
            .src_rect = download.texture_rect * res_scale,
            .dst_rect = download.texture_rect,
        };

        BlitScale(blit, false);
    }

    const RecordParams params = {
        .aspect = Aspect(),
        .pipeline_flags = PipelineStageFlags(),
        .src_access = AccessFlags(),
        .src_image = Image(0),
    };

    scheduler->Record(
        [buffer = runtime->download_buffer.Handle(), params, download](vk::CommandBuffer cmdbuf) {
            const auto rect = download.texture_rect;
            const vk::BufferImageCopy buffer_image_copy = {
                .bufferOffset = download.buffer_offset,
                .bufferRowLength = rect.GetWidth(),
                .bufferImageHeight = rect.GetHeight(),
                .imageSubresource{
                    .aspectMask = params.aspect,
                    .mipLevel = download.texture_level,
                    .baseArrayLayer = 0,
                    .layerCount = 1,
                },
                .imageOffset = {static_cast<s32>(rect.left), static_cast<s32>(rect.bottom), 0},
                .imageExtent = {rect.GetWidth(), rect.GetHeight(), 1},
            };

            const vk::ImageMemoryBarrier read_barrier = {
                .srcAccessMask = vk::AccessFlagBits::eMemoryWrite,
                .dstAccessMask = vk::AccessFlagBits::eTransferRead,
                .oldLayout = vk::ImageLayout::eGeneral,
                .newLayout = vk::ImageLayout::eTransferSrcOptimal,
                .srcQueueFamilyIndex = VK_QUEUE_FAMILY_IGNORED,
                .dstQueueFamilyIndex = VK_QUEUE_FAMILY_IGNORED,
                .image = params.src_image,
                .subresourceRange = MakeSubresourceRange(params.aspect, download.texture_level),
            };
            const vk::ImageMemoryBarrier image_write_barrier = {
                .srcAccessMask = vk::AccessFlagBits::eNone,
                .dstAccessMask = vk::AccessFlagBits::eMemoryWrite,
                .oldLayout = vk::ImageLayout::eTransferSrcOptimal,
                .newLayout = vk::ImageLayout::eGeneral,
                .srcQueueFamilyIndex = VK_QUEUE_FAMILY_IGNORED,
                .dstQueueFamilyIndex = VK_QUEUE_FAMILY_IGNORED,
                .image = params.src_image,
                .subresourceRange = MakeSubresourceRange(params.aspect, download.texture_level),
            };
            const vk::MemoryBarrier memory_write_barrier = {
                .srcAccessMask = vk::AccessFlagBits::eMemoryWrite,
                .dstAccessMask = vk::AccessFlagBits::eMemoryRead | vk::AccessFlagBits::eMemoryWrite,
            };

            cmdbuf.pipelineBarrier(params.pipeline_flags, vk::PipelineStageFlagBits::eTransfer,
                                   vk::DependencyFlagBits::eByRegion, {}, {}, read_barrier);

            cmdbuf.copyImageToBuffer(params.src_image, vk::ImageLayout::eTransferSrcOptimal, buffer,
                                     buffer_image_copy);

            cmdbuf.pipelineBarrier(vk::PipelineStageFlagBits::eTransfer, params.pipeline_flags,
                                   vk::DependencyFlagBits::eByRegion, memory_write_barrier, {},
                                   image_write_barrier);
        });
}

void Surface::ScaleUp(u32 new_scale) {
    if (res_scale == new_scale || new_scale == 1) {
        return;
    }

    res_scale = new_scale;

    const bool is_mutable = pixel_format == VideoCore::PixelFormat::RGBA8;

    vk::ImageCreateFlags flags{};
    if (texture_type == VideoCore::TextureType::CubeMap) {
        flags |= vk::ImageCreateFlagBits::eCubeCompatible;
    }
    if (is_mutable) {
        flags |= vk::ImageCreateFlagBits::eMutableFormat;
    }

    handles[1] =
        MakeHandle(instance, GetScaledWidth(), GetScaledHeight(), levels, texture_type,
                   traits.native, traits.usage, flags, traits.aspect, false, DebugName(true));

    runtime->render_manager.EndRendering();
    scheduler->Record(
        [raw_images = std::array{Image()}, aspect = traits.aspect](vk::CommandBuffer cmdbuf) {
            const auto barriers = MakeInitBarriers(aspect, raw_images);
            cmdbuf.pipelineBarrier(vk::PipelineStageFlagBits::eTopOfPipe,
                                   vk::PipelineStageFlagBits::eTopOfPipe,
                                   vk::DependencyFlagBits::eByRegion, {}, {}, barriers);
        });

    for (u32 level = 0; level < levels; level++) {
        const VideoCore::TextureBlit blit = {
            .src_level = level,
            .dst_level = level,
            .src_rect = GetRect(level),
            .dst_rect = GetScaledRect(level),
        };
        BlitScale(blit, true);
    }
}

u32 Surface::GetInternalBytesPerPixel() const {
    // Request 5 bytes for D24S8 as well because we can use the
    // extra space when deinterleaving the data during upload
    if (traits.native == vk::Format::eD24UnormS8Uint) {
        return 5;
    }

    return vk::blockSize(traits.native);
}

vk::AccessFlags Surface::AccessFlags() const noexcept {
    const bool is_color = static_cast<bool>(Aspect() & vk::ImageAspectFlagBits::eColor);
    const vk::AccessFlags attachment_flags =
        is_color
            ? vk::AccessFlagBits::eColorAttachmentRead | vk::AccessFlagBits::eColorAttachmentWrite
            : vk::AccessFlagBits::eDepthStencilAttachmentRead |
                  vk::AccessFlagBits::eDepthStencilAttachmentWrite;

    return vk::AccessFlagBits::eShaderRead | vk::AccessFlagBits::eTransferRead |
           vk::AccessFlagBits::eTransferWrite |
           (is_framebuffer ? attachment_flags : vk::AccessFlagBits::eNone) |
           (is_storage ? vk::AccessFlagBits::eShaderWrite : vk::AccessFlagBits::eNone);
}

vk::PipelineStageFlags Surface::PipelineStageFlags() const noexcept {
    const bool is_color = static_cast<bool>(Aspect() & vk::ImageAspectFlagBits::eColor);
    const vk::PipelineStageFlags attachment_flags =
        is_color ? vk::PipelineStageFlagBits::eColorAttachmentOutput
                 : vk::PipelineStageFlagBits::eEarlyFragmentTests |
                       vk::PipelineStageFlagBits::eLateFragmentTests;

    return vk::PipelineStageFlagBits::eTransfer | vk::PipelineStageFlagBits::eFragmentShader |
           (is_framebuffer ? attachment_flags : vk::PipelineStageFlagBits::eNone) |
           (is_storage ? vk::PipelineStageFlagBits::eComputeShader
                       : vk::PipelineStageFlagBits::eNone);
}

vk::Image Surface::Image(u32 index) const noexcept {
    const vk::Image image = handles[index].image;
    if (!image) {
        return handles[0].image;
    }
    return image;
}

vk::ImageView Surface::CopyImageView() noexcept {
    vk::ImageLayout copy_layout = vk::ImageLayout::eGeneral;
    if (!copy_handle.image) {
        vk::ImageCreateFlags flags{};
        if (texture_type == VideoCore::TextureType::CubeMap) {
            flags |= vk::ImageCreateFlagBits::eCubeCompatible;
        }
        copy_handle =
            MakeHandle(instance, GetScaledWidth(), GetScaledHeight(), levels, texture_type,
                       traits.native, traits.usage, flags, traits.aspect, false);
        copy_layout = vk::ImageLayout::eUndefined;
    }

    runtime->render_manager.EndRendering();

    const RecordParams params = {
        .aspect = Aspect(),
        .pipeline_flags = PipelineStageFlags(),
        .src_access = AccessFlags(),
        .src_image = Image(),
        .dst_image = copy_handle.image,
    };

    scheduler->Record([params, copy_layout, levels = this->levels, width = GetScaledWidth(),
                       height = GetScaledHeight()](vk::CommandBuffer cmdbuf) {
        std::array pre_barriers = {
            vk::ImageMemoryBarrier{
                .srcAccessMask = vk::AccessFlagBits::eColorAttachmentWrite,
                .dstAccessMask = vk::AccessFlagBits::eTransferRead,
                .oldLayout = vk::ImageLayout::eGeneral,
                .newLayout = vk::ImageLayout::eTransferSrcOptimal,
                .srcQueueFamilyIndex = VK_QUEUE_FAMILY_IGNORED,
                .dstQueueFamilyIndex = VK_QUEUE_FAMILY_IGNORED,
                .image = params.src_image,
                .subresourceRange = MakeSubresourceRange(params.aspect, 0, levels),
            },
            vk::ImageMemoryBarrier{
                .srcAccessMask = vk::AccessFlagBits::eShaderRead,
                .dstAccessMask = vk::AccessFlagBits::eTransferWrite,
                .oldLayout = copy_layout,
                .newLayout = vk::ImageLayout::eTransferDstOptimal,
                .srcQueueFamilyIndex = VK_QUEUE_FAMILY_IGNORED,
                .dstQueueFamilyIndex = VK_QUEUE_FAMILY_IGNORED,
                .image = params.dst_image,
                .subresourceRange = MakeSubresourceRange(params.aspect, 0, levels),
            },
        };
        std::array post_barriers = {
            vk::ImageMemoryBarrier{
                .srcAccessMask = vk::AccessFlagBits::eTransferRead,
                .dstAccessMask = vk::AccessFlagBits::eColorAttachmentWrite,
                .oldLayout = vk::ImageLayout::eTransferSrcOptimal,
                .newLayout = vk::ImageLayout::eGeneral,
                .srcQueueFamilyIndex = VK_QUEUE_FAMILY_IGNORED,
                .dstQueueFamilyIndex = VK_QUEUE_FAMILY_IGNORED,
                .image = params.src_image,
                .subresourceRange = MakeSubresourceRange(params.aspect, 0, levels),
            },
            vk::ImageMemoryBarrier{
                .srcAccessMask = vk::AccessFlagBits::eTransferWrite,
                .dstAccessMask = vk::AccessFlagBits::eShaderRead,
                .oldLayout = vk::ImageLayout::eTransferDstOptimal,
                .newLayout = vk::ImageLayout::eGeneral,
                .srcQueueFamilyIndex = VK_QUEUE_FAMILY_IGNORED,
                .dstQueueFamilyIndex = VK_QUEUE_FAMILY_IGNORED,
                .image = params.dst_image,
                .subresourceRange = MakeSubresourceRange(params.aspect, 0, levels),
            },
        };

        boost::container::small_vector<vk::ImageCopy, 3> image_copies;
        for (u32 level = 0; level < levels; level++) {
            image_copies.push_back(vk::ImageCopy{
                .srcSubresource{
                    .aspectMask = vk::ImageAspectFlagBits::eColor,
                    .mipLevel = level,
                    .baseArrayLayer = 0,
                    .layerCount = 1,
                },
                .srcOffset = {0, 0, 0},
                .dstSubresource{
                    .aspectMask = vk::ImageAspectFlagBits::eColor,
                    .mipLevel = level,
                    .baseArrayLayer = 0,
                    .layerCount = 1,
                },
                .dstOffset = {0, 0, 0},
                .extent = {width >> level, height >> level, 1},
            });
        }

        cmdbuf.pipelineBarrier(params.pipeline_flags, vk::PipelineStageFlagBits::eTransfer,
                               vk::DependencyFlagBits::eByRegion, {}, {}, pre_barriers);

        cmdbuf.copyImage(params.src_image, vk::ImageLayout::eTransferSrcOptimal, params.dst_image,
                         vk::ImageLayout::eTransferDstOptimal, image_copies);

        cmdbuf.pipelineBarrier(vk::PipelineStageFlagBits::eTransfer, params.pipeline_flags,
                               vk::DependencyFlagBits::eByRegion, {}, {}, post_barriers);
    });

    return copy_handle.image_view.get();
}

vk::ImageView Surface::ImageView(u32 index) const noexcept {
    const auto& image_view = handles[index].image_view.get();
    if (!image_view) {
        return handles[0].image_view.get();
    }
    return image_view;
}

vk::ImageView Surface::FramebufferView() noexcept {
    is_framebuffer = true;
    return ImageView();
}

vk::ImageView Surface::DepthView() noexcept {
    if (depth_view) {
        return depth_view.get();
    }

    const vk::ImageViewCreateInfo view_info = {
        .image = Image(),
        .viewType = vk::ImageViewType::e2D,
        .format = instance->GetTraits(pixel_format).native,
        .subresourceRange{
            .aspectMask = vk::ImageAspectFlagBits::eDepth,
            .baseMipLevel = 0,
            .levelCount = VK_REMAINING_MIP_LEVELS,
            .baseArrayLayer = 0,
            .layerCount = VK_REMAINING_ARRAY_LAYERS,
        },
    };

    depth_view = instance->GetDevice().createImageViewUnique(view_info);
    return depth_view.get();
}

vk::ImageView Surface::StencilView() noexcept {
    if (stencil_view) {
        return stencil_view.get();
    }

    const vk::ImageViewCreateInfo view_info = {
        .image = Image(),
        .viewType = vk::ImageViewType::e2D,
        .format = instance->GetTraits(pixel_format).native,
        .subresourceRange{
            .aspectMask = vk::ImageAspectFlagBits::eStencil,
            .baseMipLevel = 0,
            .levelCount = VK_REMAINING_MIP_LEVELS,
            .baseArrayLayer = 0,
            .layerCount = VK_REMAINING_ARRAY_LAYERS,
        },
    };

    stencil_view = instance->GetDevice().createImageViewUnique(view_info);
    return stencil_view.get();
}

vk::ImageView Surface::StorageView() noexcept {
    if (storage_view) {
        return storage_view.get();
    }

    if (pixel_format != VideoCore::PixelFormat::RGBA8) {
        LOG_WARNING(Render_Vulkan,
                    "Attempted to retrieve storage view from unsupported surface with format {}",
                    VideoCore::PixelFormatAsString(pixel_format));
        return ImageView();
    }

    is_storage = true;

    const vk::ImageViewCreateInfo storage_view_info = {
        .image = Image(),
        .viewType = vk::ImageViewType::e2D,
        .format = vk::Format::eR32Uint,
        .subresourceRange{
            .aspectMask = vk::ImageAspectFlagBits::eColor,
            .baseMipLevel = 0,
            .levelCount = VK_REMAINING_MIP_LEVELS,
            .baseArrayLayer = 0,
            .layerCount = VK_REMAINING_ARRAY_LAYERS,
        },
    };
    storage_view = instance->GetDevice().createImageViewUnique(storage_view_info);
    return storage_view.get();
}

vk::Framebuffer Surface::Framebuffer() noexcept {
    const u32 index = res_scale == 1 ? 0u : 1u;
    if (framebuffers[index]) {
        return framebuffers[index].get();
    }

    const bool is_depth = type == SurfaceType::Depth || type == SurfaceType::DepthStencil;
    const auto color_format = is_depth ? PixelFormat::Invalid : pixel_format;
    const auto depth_format = is_depth ? pixel_format : PixelFormat::Invalid;
    const auto render_pass =
        runtime->render_manager.GetRenderpass(color_format, depth_format, false);
    const auto attachments = std::array{ImageView()};
    framebuffers[index] = MakeFramebuffer(instance->GetDevice(), render_pass, GetScaledWidth(),
                                          GetScaledHeight(), attachments);
    return framebuffers[index].get();
}

void Surface::BlitScale(const VideoCore::TextureBlit& blit, bool up_scale) {
    const FormatTraits& depth_traits = instance->GetTraits(pixel_format);
    const bool is_depth_stencil = pixel_format == PixelFormat::D24S8;
    if (is_depth_stencil && !depth_traits.blit_support) {
        LOG_WARNING(Render_Vulkan, "Depth scale unsupported by hardware");
        return;
    }

    scheduler->Record([src_image = Image(!up_scale), aspect = Aspect(),
                       filter = MakeFilter(pixel_format), dst_image = Image(up_scale),
                       blit](vk::CommandBuffer render_cmdbuf) {
        const std::array source_offsets = {
            vk::Offset3D{static_cast<s32>(blit.src_rect.left),
                         static_cast<s32>(blit.src_rect.bottom), 0},
            vk::Offset3D{static_cast<s32>(blit.src_rect.right), static_cast<s32>(blit.src_rect.top),
                         1},
        };

        const std::array dest_offsets = {
            vk::Offset3D{static_cast<s32>(blit.dst_rect.left),
                         static_cast<s32>(blit.dst_rect.bottom), 0},
            vk::Offset3D{static_cast<s32>(blit.dst_rect.right), static_cast<s32>(blit.dst_rect.top),
                         1},
        };

        const vk::ImageBlit blit_area = {
            .srcSubresource{
                .aspectMask = aspect,
                .mipLevel = blit.src_level,
                .baseArrayLayer = blit.src_layer,
                .layerCount = 1,
            },
            .srcOffsets = source_offsets,
            .dstSubresource{
                .aspectMask = aspect,
                .mipLevel = blit.dst_level,
                .baseArrayLayer = blit.dst_layer,
                .layerCount = 1,
            },
            .dstOffsets = dest_offsets,
        };

        const std::array read_barriers = {
            vk::ImageMemoryBarrier{
                .srcAccessMask = vk::AccessFlagBits::eMemoryWrite,
                .dstAccessMask = vk::AccessFlagBits::eTransferRead,
                .oldLayout = vk::ImageLayout::eGeneral,
                .newLayout = vk::ImageLayout::eTransferSrcOptimal,
                .srcQueueFamilyIndex = VK_QUEUE_FAMILY_IGNORED,
                .dstQueueFamilyIndex = VK_QUEUE_FAMILY_IGNORED,
                .image = src_image,
                .subresourceRange = MakeSubresourceRange(aspect, blit.src_level),
            },
            vk::ImageMemoryBarrier{
                .srcAccessMask = vk::AccessFlagBits::eShaderRead |
                                 vk::AccessFlagBits::eDepthStencilAttachmentRead |
                                 vk::AccessFlagBits::eColorAttachmentRead |
                                 vk::AccessFlagBits::eTransferRead,
                .dstAccessMask = vk::AccessFlagBits::eTransferWrite,
                .oldLayout = vk::ImageLayout::eGeneral,
                .newLayout = vk::ImageLayout::eTransferDstOptimal,
                .srcQueueFamilyIndex = VK_QUEUE_FAMILY_IGNORED,
                .dstQueueFamilyIndex = VK_QUEUE_FAMILY_IGNORED,
                .image = dst_image,
                .subresourceRange = MakeSubresourceRange(aspect, blit.dst_level),
            },
        };
        const std::array write_barriers = {
            vk::ImageMemoryBarrier{
                .srcAccessMask = vk::AccessFlagBits::eNone,
                .dstAccessMask = vk::AccessFlagBits::eMemoryWrite | vk::AccessFlagBits::eMemoryRead,
                .oldLayout = vk::ImageLayout::eTransferSrcOptimal,
                .newLayout = vk::ImageLayout::eGeneral,
                .srcQueueFamilyIndex = VK_QUEUE_FAMILY_IGNORED,
                .dstQueueFamilyIndex = VK_QUEUE_FAMILY_IGNORED,
                .image = src_image,
                .subresourceRange = MakeSubresourceRange(aspect, blit.src_level),
            },
            vk::ImageMemoryBarrier{
                .srcAccessMask = vk::AccessFlagBits::eTransferWrite,
                .dstAccessMask = vk::AccessFlagBits::eMemoryWrite | vk::AccessFlagBits::eMemoryRead,
                .oldLayout = vk::ImageLayout::eTransferDstOptimal,
                .newLayout = vk::ImageLayout::eGeneral,
                .srcQueueFamilyIndex = VK_QUEUE_FAMILY_IGNORED,
                .dstQueueFamilyIndex = VK_QUEUE_FAMILY_IGNORED,
                .image = dst_image,
                .subresourceRange = MakeSubresourceRange(aspect, blit.dst_level),
            },
        };

        render_cmdbuf.pipelineBarrier(vk::PipelineStageFlagBits::eAllCommands,
                                      vk::PipelineStageFlagBits::eTransfer,
                                      vk::DependencyFlagBits::eByRegion, {}, {}, read_barriers);

        render_cmdbuf.blitImage(src_image, vk::ImageLayout::eTransferSrcOptimal, dst_image,
                                vk::ImageLayout::eTransferDstOptimal, blit_area, filter);

        render_cmdbuf.pipelineBarrier(vk::PipelineStageFlagBits::eTransfer,
                                      vk::PipelineStageFlagBits::eAllCommands,
                                      vk::DependencyFlagBits::eByRegion, {}, {}, write_barriers);
    });
}

Framebuffer::Framebuffer(TextureRuntime& runtime, const VideoCore::FramebufferParams& params,
                         Surface* color, Surface* depth)
    : VideoCore::FramebufferParams{params}, res_scale{color ? color->res_scale
                                                            : (depth ? depth->res_scale : 1u)} {
    auto& render_manager = runtime.GetRenderpassCache();
    if (shadow_rendering && !color) {
        return;
    }

    width = height = std::numeric_limits<u32>::max();

    const auto prepare = [&](u32 index, Surface* surface) {
        const VideoCore::Extent extent = surface->RealExtent();
        width = std::min(width, extent.width);
        height = std::min(height, extent.height);
        if (!shadow_rendering) {
            formats[index] = surface->pixel_format;
        }
        images[index] = surface->Image();
        aspects[index] = surface->Aspect();
        image_views[index] = shadow_rendering ? surface->StorageView() : surface->FramebufferView();
    };

    boost::container::static_vector<vk::ImageView, 2> attachments;

    if (color) {
        prepare(0, color);
        attachments.emplace_back(image_views[0]);
    }

    if (depth) {
        prepare(1, depth);
        attachments.emplace_back(image_views[1]);
    }

    const vk::Device device = runtime.GetInstance().GetDevice();
    if (shadow_rendering) {
        render_pass =
            render_manager.GetRenderpass(PixelFormat::Invalid, PixelFormat::Invalid, false);
        framebuffer = MakeFramebuffer(device, render_pass, color->GetScaledWidth(),
                                      color->GetScaledHeight(), {});
    } else {
<<<<<<< HEAD
        render_pass = render_manager.GetRenderpass(formats[0], formats[1], false);
        framebuffer =
            MakeFramebuffer(device, render_pass, width, height, attachments, num_attachments);
=======
        render_pass = renderpass_cache.GetRenderpass(formats[0], formats[1], false);
        framebuffer = MakeFramebuffer(device, render_pass, width, height, attachments);
>>>>>>> 4f9fc88b
    }
}

Framebuffer::~Framebuffer() = default;

Sampler::Sampler(TextureRuntime& runtime, const VideoCore::SamplerParams& params) {
    using TextureConfig = VideoCore::SamplerParams::TextureConfig;

    const Instance& instance = runtime.GetInstance();
    const vk::PhysicalDeviceProperties properties = instance.GetPhysicalDevice().getProperties();
    const bool use_border_color =
        instance.IsCustomBorderColorSupported() && (params.wrap_s == TextureConfig::ClampToBorder ||
                                                    params.wrap_t == TextureConfig::ClampToBorder);

    const auto color = PicaToVK::ColorRGBA8(params.border_color);
    const vk::SamplerCustomBorderColorCreateInfoEXT border_color_info = {
        .customBorderColor = MakeClearColorValue(color),
        .format = vk::Format::eUndefined,
    };

    const vk::Filter mag_filter = PicaToVK::TextureFilterMode(params.mag_filter);
    const vk::Filter min_filter = PicaToVK::TextureFilterMode(params.min_filter);
    const vk::SamplerMipmapMode mipmap_mode = PicaToVK::TextureMipFilterMode(params.mip_filter);
    const vk::SamplerAddressMode wrap_u = PicaToVK::WrapMode(params.wrap_s);
    const vk::SamplerAddressMode wrap_v = PicaToVK::WrapMode(params.wrap_t);
    const float lod_min = static_cast<float>(params.lod_min);
    const float lod_max = static_cast<float>(params.lod_max);

    const vk::SamplerCreateInfo sampler_info = {
        .pNext = use_border_color ? &border_color_info : nullptr,
        .magFilter = mag_filter,
        .minFilter = min_filter,
        .mipmapMode = mipmap_mode,
        .addressModeU = wrap_u,
        .addressModeV = wrap_v,
        .mipLodBias = 0,
        .anisotropyEnable = instance.IsAnisotropicFilteringSupported(),
        .maxAnisotropy = properties.limits.maxSamplerAnisotropy,
        .compareEnable = false,
        .compareOp = vk::CompareOp::eAlways,
        .minLod = lod_min,
        .maxLod = lod_max,
        .borderColor =
            use_border_color ? vk::BorderColor::eFloatCustomEXT : vk::BorderColor::eIntOpaqueBlack,
        .unnormalizedCoordinates = false,
    };
    sampler = instance.GetDevice().createSamplerUnique(sampler_info);
}

Sampler::~Sampler() = default;

DebugScope::DebugScope(TextureRuntime& runtime, Common::Vec4f color, std::string_view label)
    : scheduler{runtime.GetScheduler()}, has_debug_tool{
                                             runtime.GetInstance().HasDebuggingToolAttached()} {
    if (!has_debug_tool) {
        return;
    }
    scheduler.Record([color, label = std::string(label)](vk::CommandBuffer cmdbuf) {
        const vk::DebugUtilsLabelEXT debug_label = {
            .pLabelName = label.data(),
            .color = std::array{color[0], color[1], color[2], color[3]},
        };
        cmdbuf.beginDebugUtilsLabelEXT(debug_label);
    });
}

DebugScope::~DebugScope() {
    if (!has_debug_tool) {
        return;
    }
    scheduler.Record([](vk::CommandBuffer cmdbuf) { cmdbuf.endDebugUtilsLabelEXT(); });
}

} // namespace Vulkan<|MERGE_RESOLUTION|>--- conflicted
+++ resolved
@@ -732,15 +732,9 @@
         raw_images.emplace_back(handles[1].image);
     }
 
-<<<<<<< HEAD
     runtime->render_manager.EndRendering();
-    scheduler->Record([raw_images, num_images, aspect = traits.aspect](vk::CommandBuffer cmdbuf) {
-        const auto barriers = MakeInitBarriers(aspect, raw_images, num_images);
-=======
-    runtime->renderpass_cache.EndRendering();
     scheduler->Record([raw_images, aspect = traits.aspect](vk::CommandBuffer cmdbuf) {
         const auto barriers = MakeInitBarriers(aspect, raw_images);
->>>>>>> 4f9fc88b
         cmdbuf.pipelineBarrier(vk::PipelineStageFlagBits::eTopOfPipe,
                                vk::PipelineStageFlagBits::eTopOfPipe,
                                vk::DependencyFlagBits::eByRegion, {}, {}, barriers);
@@ -782,15 +776,9 @@
         raw_images.emplace_back(handles[2].image);
     }
 
-<<<<<<< HEAD
     runtime->render_manager.EndRendering();
-    scheduler->Record([raw_images, num_images, aspect = traits.aspect](vk::CommandBuffer cmdbuf) {
-        const auto barriers = MakeInitBarriers(aspect, raw_images, num_images);
-=======
-    runtime->renderpass_cache.EndRendering();
     scheduler->Record([raw_images, aspect = traits.aspect](vk::CommandBuffer cmdbuf) {
         const auto barriers = MakeInitBarriers(aspect, raw_images);
->>>>>>> 4f9fc88b
         cmdbuf.pipelineBarrier(vk::PipelineStageFlagBits::eTopOfPipe,
                                vk::PipelineStageFlagBits::eTopOfPipe,
                                vk::DependencyFlagBits::eByRegion, {}, {}, barriers);
@@ -1502,14 +1490,8 @@
         framebuffer = MakeFramebuffer(device, render_pass, color->GetScaledWidth(),
                                       color->GetScaledHeight(), {});
     } else {
-<<<<<<< HEAD
         render_pass = render_manager.GetRenderpass(formats[0], formats[1], false);
-        framebuffer =
-            MakeFramebuffer(device, render_pass, width, height, attachments, num_attachments);
-=======
-        render_pass = renderpass_cache.GetRenderpass(formats[0], formats[1], false);
         framebuffer = MakeFramebuffer(device, render_pass, width, height, attachments);
->>>>>>> 4f9fc88b
     }
 }
 
