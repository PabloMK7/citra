// Copyright 2013 Dolphin Emulator Project / 2014 Citra Emulator Project
// Licensed under GPLv2 or any later version
// Refer to the license.txt file included.

#pragma once

#include "common/common_funcs.h"
#include "common/msg_handler.h"
#include "common/logging/log.h"

#ifdef MSVC_VER
#ifndef __func__
#define __func__ __FUNCTION__
#endif
#endif

#if _DEBUG
#define _dbg_assert_(_t_, _a_) \
    if (!(_a_)) {\
        LOG_CRITICAL(_t_, "Error...\n\n  Line: %d\n  File: %s\n  Time: %s\n\nIgnore and continue?", \
                       __LINE__, __FILE__, __TIME__); \
        if (!PanicYesNo("*** Assertion (see log)***\n")) {Crash();} \
    }
#define _dbg_assert_msg_(_t_, _a_, ...)\
    if (!(_a_)) {\
        LOG_CRITICAL(_t_, __VA_ARGS__); \
        if (!PanicYesNo(__VA_ARGS__)) {Crash();} \
    }
#define _dbg_update_() Host_UpdateLogDisplay();

#else // not debug
#define _dbg_update_() ;

#ifndef _dbg_assert_
#define _dbg_assert_(_t_, _a_) {}
#define _dbg_assert_msg_(_t_, _a_, _desc_, ...) {}
#endif // dbg_assert
#endif

#define _assert_(_a_) _dbg_assert_(MASTER_LOG, _a_)

<<<<<<< HEAD
#ifndef GEKKO
#ifdef MSVC_VER
=======
#ifdef _WIN32
>>>>>>> 3d14eb28
#define _assert_msg_(_t_, _a_, _fmt_, ...)        \
    if (!(_a_)) {\
        if (!PanicYesNo(_fmt_, __VA_ARGS__)) {Crash();} \
    }
#else // not msvc
#define _assert_msg_(_t_, _a_, _fmt_, ...)        \
    if (!(_a_)) {\
        if (!PanicYesNo(_fmt_, ##__VA_ARGS__)) {Crash();} \
    }
<<<<<<< HEAD
#endif // MSVC_VER
#else // GEKKO
#define _assert_msg_(_t_, _a_, _fmt_, ...)
#endif
=======
#endif // WIN32
>>>>>>> 3d14eb28
<|MERGE_RESOLUTION|>--- conflicted
+++ resolved
@@ -39,12 +39,8 @@
 
 #define _assert_(_a_) _dbg_assert_(MASTER_LOG, _a_)
 
-<<<<<<< HEAD
 #ifndef GEKKO
-#ifdef MSVC_VER
-=======
 #ifdef _WIN32
->>>>>>> 3d14eb28
 #define _assert_msg_(_t_, _a_, _fmt_, ...)        \
     if (!(_a_)) {\
         if (!PanicYesNo(_fmt_, __VA_ARGS__)) {Crash();} \
@@ -54,11 +50,7 @@
     if (!(_a_)) {\
         if (!PanicYesNo(_fmt_, ##__VA_ARGS__)) {Crash();} \
     }
-<<<<<<< HEAD
-#endif // MSVC_VER
+#endif // _WIN32
 #else // GEKKO
 #define _assert_msg_(_t_, _a_, _fmt_, ...)
-#endif
-=======
-#endif // WIN32
->>>>>>> 3d14eb28
+#endif